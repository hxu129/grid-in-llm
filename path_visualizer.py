--- conflicted
+++ resolved
@@ -16,11 +16,7 @@
 class PathVisualizer:
     """Visualizes generated paths on maze grids."""
     
-<<<<<<< HEAD
-    def __init__(self, maze_size: int = 15, maze_data_dir: str = "data/maze/maze_nav_data"):
-=======
     def __init__(self, maze_size, maze_data_dir: str = "data/maze/maze_nav_data"):
->>>>>>> 472c3c09
         """
         Initialize the path visualizer.
         
@@ -32,10 +28,6 @@
         self.maze_size = maze_size
         self.maze_data = None
         self.meta = None
-<<<<<<< HEAD
-=======
-        self.maze_size = maze_size
->>>>>>> 472c3c09
         
         # Load maze data and metadata
         self._load_maze_data()
@@ -54,74 +46,7 @@
     def _load_maze_data(self):
         """Load maze data and metadata from files based on maze size."""
         try:
-            # First, check if we have size-specific files
-            meta_filename = f'meta_{self.maze_size}.pkl'
-            meta_path = os.path.join(self.maze_data_dir, meta_filename)
-            dataset_filename = f'maze_nav_dataset_{self.maze_size}.json'
-            dataset_path = os.path.join(self.maze_data_dir, dataset_filename)
-            
-            # If we don't have both size-specific files, try generation or fallback
-            if not (os.path.exists(meta_path) and os.path.exists(dataset_path)):
-                print(f"Size-specific files not found for {self.maze_size}x{self.maze_size} maze.")
-                
-                # Check if we have the exact meta file for this size
-                if os.path.exists(meta_path):
-                    print(f"Found meta file for {self.maze_size}x{self.maze_size}, generating maze data...")
-                    self._generate_maze_data()
-                    return
-                else:
-                    # Try to find any available meta file and warn about fallback
-                    available_meta = []
-                    if os.path.exists(self.maze_data_dir):
-                        available_meta = [f for f in os.listdir(self.maze_data_dir) if f.startswith('meta_') and f.endswith('.pkl')]
-                    
-                    if available_meta:
-                        print(f"No meta file found for size {self.maze_size}. Available sizes: {[f.split('_')[1].split('.')[0] for f in available_meta]}")
-                        print("Generating new maze data...")
-                        self._generate_maze_data()
-                        return
-                    else:
-                        # Fall back to default files
-                        print(f"No size-specific files found. Trying default files...")
-                        meta_path = os.path.join(self.maze_data_dir, 'meta.pkl')
-                        dataset_path = os.path.join(self.maze_data_dir, 'maze_nav_dataset.json')
-            
             # Load metadata
-<<<<<<< HEAD
-            if not os.path.exists(meta_path):
-                raise FileNotFoundError(f"No meta file found at {meta_path}")
-                
-            with open(meta_path, 'rb') as f:
-                self.meta = pickle.load(f)
-            
-            # Check if the loaded meta matches our desired maze size
-            if 'config' in self.meta and 'maze_size' in self.meta['config']:
-                loaded_size = self.meta['config']['maze_size']
-                if loaded_size != self.maze_size:
-                    print(f"Note: Meta file contains {loaded_size}x{loaded_size} maze, but {self.maze_size}x{self.maze_size} was requested.")
-                    print("Generating new maze data for the requested size...")
-                    self._generate_maze_data()
-                    return
-            
-            # Load dataset
-            if not os.path.exists(dataset_path):
-                print(f"Dataset file not found. Generating maze data for {self.maze_size}x{self.maze_size}...")
-                self._generate_maze_data()
-                return
-                
-            with open(dataset_path, 'r') as f:
-                dataset = json.load(f)
-                self.maze_data = dataset['maze_data']
-                
-                # Verify the dataset matches our maze size
-                if 'config' in dataset and 'maze_size' in dataset['config']:
-                    dataset_size = dataset['config']['maze_size']
-                    if dataset_size != self.maze_size:
-                        print(f"Dataset contains {dataset_size}x{dataset_size} maze, but {self.maze_size}x{self.maze_size} was requested.")
-                        print("Generating new maze data for the requested size...")
-                        self._generate_maze_data()
-                        return
-=======
             meta_path = os.path.join(self.maze_data_dir, f'meta_{self.maze_size}.pkl')
             with open(meta_path, 'rb') as f:
                 self.meta = pickle.load(f)
@@ -131,7 +56,6 @@
             with open(dataset_path, 'r') as f:
                 dataset = json.load(f)
                 self.maze_data = dataset['maze_data']
->>>>>>> 472c3c09
             
             print(f"Loaded maze data: {self.maze_size}x{self.maze_size} maze with {self.maze_data['num_nodes']} nodes")
             
@@ -411,11 +335,7 @@
 
 # Example usage and utility functions
 def visualize_generated_path(path_string: str, 
-<<<<<<< HEAD
-                           maze_size: int = 15,
-=======
                            maze_size: int,
->>>>>>> 472c3c09
                            maze_data_dir: str = "data/maze/maze_nav_data",
                            title: str = None,
                            save_path: str = None,
@@ -431,11 +351,7 @@
         save_path: Optional path to save the figure
         show_node_labels: Whether to show node ID labels on each grid cell
     """
-<<<<<<< HEAD
     visualizer = PathVisualizer(maze_size=maze_size, maze_data_dir=maze_data_dir)
-=======
-    visualizer = PathVisualizer(maze_size, maze_data_dir)
->>>>>>> 472c3c09
     return visualizer.visualize_path(path_string, title=title, save_path=save_path, 
                                    show_node_labels=show_node_labels)
 
