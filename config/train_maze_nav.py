# Configuration for training GPT on maze navigation data
# Optimized for path learning task

# I/O
out_dir = 'out-maze-nav'
maze_size = 8
eval_interval = 250
log_interval = 10
eval_iters = 100
eval_only = False
always_save_checkpoint = True

# wandb logging
wandb_log = True
wandb_project = 'maze-nav'
wandb_run_name = 'maze-nav-gpt'

# data
dataset = 'maze/maze_nav_data'  # This should match your maze data directory
<<<<<<< HEAD
gradient_accumulation_steps = 1  # Must be divisible by number of GPUs for DDP
batch_size = 16  # Reduced batch size for safety
max_seq_len = 1000  # Reasonable maximum sequence length for maze paths

# model - smaller model suitable for maze navigation
n_layer = 1   # Fewer layers for simpler task
n_head = 1    # Fewer attention heads
n_embd = 16  # Smaller embedding dimension
=======
maze_size = 30
gradient_accumulation_steps = 3  # Reduced for smaller sequences
batch_size = 16  # Reasonable batch size for path learning
max_seq_len = maze_size ** 2 * 2 + 3  # Maximum sequence length for any path (no artificial limit)

# model - smaller model suitable for maze navigation
n_layer = 9   # Fewer layers for simpler task
n_head = 6    # Fewer attention heads
n_embd = 126  # Smaller embedding dimension
>>>>>>> 472c3c09
dropout = 0.1 # Some dropout for regularization
bias = True  # Cleaner model

# adamw optimizer
learning_rate = 3e-3  # Lower learning rate for stability
max_iters = 9000      # Fewer iterations needed
weight_decay = 0.1
beta1 = 0.9
beta2 = 0.95
grad_clip = 1.0

# learning rate decay settings
decay_lr = True
warmup_iters = 300    # Quick warmup
lr_decay_iters = 9000 # Match max_iters
min_lr = 3e-5

# DDP settings
backend = 'nccl'

# system
device = 'cuda'
# Note: dtype check is done in train.py
dtype = 'bfloat16'  # will be validated in train.py
compile = False  # False for safer inference, can be overridden <|MERGE_RESOLUTION|>--- conflicted
+++ resolved
@@ -3,7 +3,7 @@
 
 # I/O
 out_dir = 'out-maze-nav'
-maze_size = 8
+maze_size = 30
 eval_interval = 250
 log_interval = 10
 eval_iters = 100
@@ -17,17 +17,6 @@
 
 # data
 dataset = 'maze/maze_nav_data'  # This should match your maze data directory
-<<<<<<< HEAD
-gradient_accumulation_steps = 1  # Must be divisible by number of GPUs for DDP
-batch_size = 16  # Reduced batch size for safety
-max_seq_len = 1000  # Reasonable maximum sequence length for maze paths
-
-# model - smaller model suitable for maze navigation
-n_layer = 1   # Fewer layers for simpler task
-n_head = 1    # Fewer attention heads
-n_embd = 16  # Smaller embedding dimension
-=======
-maze_size = 30
 gradient_accumulation_steps = 3  # Reduced for smaller sequences
 batch_size = 16  # Reasonable batch size for path learning
 max_seq_len = maze_size ** 2 * 2 + 3  # Maximum sequence length for any path (no artificial limit)
@@ -36,7 +25,6 @@
 n_layer = 9   # Fewer layers for simpler task
 n_head = 6    # Fewer attention heads
 n_embd = 126  # Smaller embedding dimension
->>>>>>> 472c3c09
 dropout = 0.1 # Some dropout for regularization
 bias = True  # Cleaner model
 
